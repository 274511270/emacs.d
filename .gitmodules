--- conflicted
+++ resolved
@@ -79,7 +79,6 @@
 [submodule "site-lisp/pretty-mode"]
 	path = site-lisp/pretty-mode
 	url = https://github.com/emacsmirror/pretty-mode.git
-<<<<<<< HEAD
 [submodule "site-lisp/less-css-mode"]
 	path = site-lisp/less-css-mode
 	url = https://github.com/purcell/less-css-mode.git
@@ -92,8 +91,6 @@
 [submodule "site-list/yari"]
     path = site-lisp/yari
     url = https://github.com/hron/yari.el.git
-=======
 [submodule "site-lisp/csv-mode"]
 	path = site-lisp/csv-mode
-	url = https://github.com/emacsmirror/csv-mode
->>>>>>> 45e7c4e6
+	url = https://github.com/emacsmirror/csv-mode