--- conflicted
+++ resolved
@@ -34,8 +34,6 @@
 
 (transient-mark-mode t)
 
-<<<<<<< HEAD
-=======
 (define-key global-map (kbd "RET") 'newline-and-indent)
 
 ;;----------------------------------------------------------------------------
@@ -52,14 +50,12 @@
 (put 'narrow-to-page 'disabled nil)
 (put 'narrow-to-defun 'disabled nil)
 
->>>>>>> 5cb084c9
 ;;----------------------------------------------------------------------------
 ;; Show matching parens
 ;;----------------------------------------------------------------------------
 (paren-activate)     ; activating mic-paren
 
 ;;----------------------------------------------------------------------------
-<<<<<<< HEAD
 ;; Autopair quotes and parentheses
 ;;----------------------------------------------------------------------------
 (add-hook 'prog-mode-hook (lambda ()
@@ -71,13 +67,6 @@
   "Prevent autopair from enabling in the current buffer."
   (setq autopair-dont-activate t)
   (autopair-mode -1))
-=======
-;; Expand region
-;;----------------------------------------------------------------------------
-(require 'expand-region)
-(global-set-key (kbd "C-=") 'er/expand-region)
-
->>>>>>> 5cb084c9
 
 ;;----------------------------------------------------------------------------
 ;; Fix per-window memory of buffer point positions
@@ -92,51 +81,6 @@
 
 (global-set-key (kbd "C-.") 'set-mark-command)
 (global-set-key (kbd "C-x C-.") 'pop-global-mark)
-<<<<<<< HEAD
-=======
-(global-set-key (kbd "C-;") 'ace-jump-mode)
-(global-set-key (kbd "C-:") 'ace-jump-word-mode)
-
-
-;; multiple-cursors
-(global-set-key (kbd "C-<") 'mc/mark-previous-like-this)
-(global-set-key (kbd "C->") 'mc/mark-next-like-this)
-(global-set-key (kbd "C-+") 'mc/mark-next-like-this)
-(global-set-key (kbd "C-c C-<") 'mc/mark-all-like-this)
-;; From active region to multiple cursors:
-(global-set-key (kbd "C-c c r") 'set-rectangular-region-anchor)
-(global-set-key (kbd "C-c c c") 'mc/edit-lines)
-(global-set-key (kbd "C-c c e") 'mc/edit-ends-of-lines)
-(global-set-key (kbd "C-c c a") 'mc/edit-beginnings-of-lines)
-
-
-(defun duplicate-line ()
-  (interactive)
-  (save-excursion
-    (let ((line-text (buffer-substring-no-properties
-                      (line-beginning-position)
-                      (line-end-position))))
-      (move-end-of-line 1)
-      (newline)
-      (insert line-text))))
-
-(global-set-key (kbd "C-c p") 'duplicate-line)
-
-;; Train myself to use M-f and M-b instead
-(global-unset-key [M-left])
-(global-unset-key [M-right])
-
-
-
-(defun kill-back-to-indentation ()
-  "Kill from point back to the first non-whitespace character on the line."
-  (interactive)
-  (let ((prev-pos (point)))
-    (back-to-indentation)
-    (kill-region (point) prev-pos)))
-
-(global-set-key (kbd "C-M-<backspace>") 'kill-back-to-indentation)
-
 
 ;;----------------------------------------------------------------------------
 ;; Page break lines
@@ -144,47 +88,34 @@
 (global-page-break-lines-mode)
 
 ;;----------------------------------------------------------------------------
-;; Fill column indicator
-;;----------------------------------------------------------------------------
-(when (> emacs-major-version 23)
-  (defun sanityinc/prog-mode-fci-settings ()
-    (turn-on-fci-mode)
-    (when show-trailing-whitespace
-      (set (make-local-variable 'whitespace-style) '(face trailing))
-      (whitespace-mode 1)))
-
-  (add-hook 'prog-mode-hook 'sanityinc/prog-mode-fci-settings)
-
-  (defun sanityinc/fci-enabled-p ()
-    (and (boundp 'fci-mode) fci-mode))
-
-  (defvar sanityinc/fci-mode-suppressed nil)
-  (defadvice popup-create (before suppress-fci-mode activate)
-    "Suspend fci-mode while popups are visible"
-    (let ((fci-enabled (sanityinc/fci-enabled-p)))
-      (when fci-enabled
-        (set (make-local-variable 'sanityinc/fci-mode-suppressed) fci-enabled)
-        (turn-off-fci-mode))))
-  (defadvice popup-delete (after restore-fci-mode activate)
-    "Restore fci-mode when all popups have closed"
-    (when (and sanityinc/fci-mode-suppressed
-               (null popup-instances))
-      (setq sanityinc/fci-mode-suppressed nil)
-      (turn-on-fci-mode)))
-
-  ;; Regenerate fci-mode line images after switching themes
-  (defadvice enable-theme (after recompute-fci-face activate)
-    (dolist (buffer (buffer-list))
-      (with-current-buffer buffer
-        (when (sanityinc/fci-enabled-p)
-          (turn-on-fci-mode))))))
-
->>>>>>> 5cb084c9
-
-;;----------------------------------------------------------------------------
 ;; Shift lines up and down with M-up and M-down
 ;;----------------------------------------------------------------------------
 (move-text-default-bindings)
+
+;;----------------------------------------------------------------------------
+;; Cut/copy the current line if no region is active
+;;----------------------------------------------------------------------------
+(whole-line-or-region-mode t)
+(diminish 'whole-line-or-region-mode)
+(make-variable-buffer-local 'whole-line-or-region-mode)
+
+(defun suspend-mode-during-cua-rect-selection (mode-name)
+  "Add an advice to suspend `MODE-NAME' while selecting a CUA rectangle."
+  (let ((flagvar (intern (format "%s-was-active-before-cua-rectangle" mode-name)))
+        (advice-name (intern (format "suspend-%s" mode-name))))
+    (eval-after-load 'cua-rect
+      `(progn
+         (defvar ,flagvar nil)
+         (make-variable-buffer-local ',flagvar)
+         (defadvice cua--activate-rectangle (after ,advice-name activate)
+           (setq ,flagvar (and (boundp ',mode-name) ,mode-name))
+           (when ,flagvar
+             (,mode-name 0)))
+         (defadvice cua--deactivate-rectangle (after ,advice-name activate)
+           (when ,flagvar
+             (,mode-name 1)))))))
+
+(suspend-mode-during-cua-rect-selection 'whole-line-or-region-mode)
 
 ;;----------------------------------------------------------------------------
 ;; Random line sorting
