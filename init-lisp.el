(autoload 'turn-on-pretty-mode "pretty-mode")

;; ----------------------------------------------------------------------------
;; Paredit
;; ----------------------------------------------------------------------------
(autoload 'enable-paredit-mode "paredit")


(defun maybe-map-paredit-newline ()
  (unless (or (eq major-mode 'inferior-emacs-lisp-mode) (minibufferp))
    (local-set-key (kbd "RET") 'paredit-newline)))

(add-hook 'paredit-mode-hook 'maybe-map-paredit-newline)

(eval-after-load 'paredit
  '(progn
     (diminish 'paredit-mode " Par")
     ;; These are handy everywhere, not just in lisp modes
     (global-set-key (kbd "M-(") 'paredit-wrap-round)
     (global-set-key (kbd "M-[") 'paredit-wrap-square)
     (global-set-key (kbd "M-{") 'paredit-wrap-curly)

     (global-set-key (kbd "M-)") 'paredit-close-round-and-newline)
     (global-set-key (kbd "M-]") 'paredit-close-square-and-newline)
     (global-set-key (kbd "M-}") 'paredit-close-curly-and-newline)

     (dolist (binding (list (kbd "C-<left>") (kbd "C-<right>")
                            (kbd "C-M-<left>") (kbd "C-M-<right>")))
       (define-key paredit-mode-map binding nil))

     ;; Disable kill-sentence, which is easily confused with the kill-sexp
     ;; binding, but doesn't preserve sexp structure
     (define-key paredit-mode-map [remap kill-sentence] nil)
     (define-key paredit-mode-map [remap backward-kill-sentence] nil)))


;; Compatibility with other modes

<<<<<<< HEAD
(defadvice enable-paredit-mode (before disable-autopair activate)
  (inhibit-autopair))
=======
(suspend-mode-during-cua-rect-selection 'paredit-mode)

>>>>>>> 5cb084c9

;; Use paredit in the minibuffer
(add-hook 'minibuffer-setup-hook 'conditionally-enable-paredit-mode)

(defvar paredit-minibuffer-commands '(eval-expression
                                      pp-eval-expression
                                      eval-expression-with-eldoc
                                      ibuffer-do-eval
                                      ibuffer-do-view-and-eval)
  "Interactive commands for which paredit should be enabled in the minibuffer.")

(defun conditionally-enable-paredit-mode ()
  "Enable paredit during lisp-related minibuffer commands."
  (if (memq this-command paredit-minibuffer-commands)
      (enable-paredit-mode)))



;; ----------------------------------------------------------------------------
;; Hippie-expand
;; ----------------------------------------------------------------------------
(defun set-up-hippie-expand-for-elisp ()
  "Locally set `hippie-expand' completion functions for use with Emacs Lisp."
  (make-local-variable 'hippie-expand-try-functions-list)
  (add-to-list 'hippie-expand-try-functions-list 'try-complete-lisp-symbol t)
  (add-to-list 'hippie-expand-try-functions-list 'try-complete-lisp-symbol-partially t))


;; ----------------------------------------------------------------------------
;; Automatic byte compilation
;; ----------------------------------------------------------------------------
<<<<<<< HEAD
; byte-compile won't improved the peformance of my .emacs.d since I use autoload
; and I've *measured* the start up time of each emacs plugins
;(defun maybe-byte-compile ()
;  (when (and (eq major-mode 'emacs-lisp-mode)
;             buffer-file-name
;             (string-match "\\.el$" buffer-file-name)
;             (not (string-match "\\.dir-locals.el$" buffer-file-name)))
;    (save-excursion (byte-compile-file buffer-file-name))))
;
;
;(add-hook 'after-save-hook 'maybe-byte-compile)

=======

(auto-compile-on-save-mode 1)
;; TODO: also use auto-compile-on-load-mode
;; TODO: exclude .dir-locals.el
>>>>>>> 5cb084c9

;; ----------------------------------------------------------------------------
;; Highlight current sexp
;; ----------------------------------------------------------------------------

;; Prevent flickery behaviour due to hl-sexp-mode unhighlighting before each command
(eval-after-load 'hl-sexp
  '(defadvice hl-sexp-mode (after unflicker (turn-on) activate)
     (when turn-on
       (remove-hook 'pre-command-hook #'hl-sexp-unhighlight))))



;; ----------------------------------------------------------------------------
;; Enable desired features for all lisp modes
;; ----------------------------------------------------------------------------

(defun sanityinc/lisp-setup ()
  "Enable features useful in any Lisp mode."
  (enable-paredit-mode)
  (turn-on-eldoc-mode))

(defun sanityinc/emacs-lisp-setup ()
  "Enable features useful when working with elisp."
  (rainbow-delimiters-mode t)
  (elisp-slime-nav-mode t)
  (set-up-hippie-expand-for-elisp)
  (ac-emacs-lisp-mode-setup)
  (checkdoc-minor-mode))

(let* ((elispy-hooks '(emacs-lisp-mode-hook
                       ielm-mode-hook))
       (lispy-hooks (append elispy-hooks '(lisp-mode-hook
                                           inferior-lisp-mode-hook
                                           lisp-interaction-mode-hook))))
  (dolist (hook lispy-hooks)
    (add-hook hook 'sanityinc/lisp-setup))
  (dolist (hook elispy-hooks)
    (add-hook hook 'sanityinc/emacs-lisp-setup)))


(require 'eldoc-eval)

(add-to-list 'auto-mode-alist '("\\.emacs-project\\'" . emacs-lisp-mode))
(add-to-list 'auto-mode-alist '("archive-contents\\'" . emacs-lisp-mode))

(define-key emacs-lisp-mode-map (kbd "C-x C-a") 'pp-macroexpand-last-sexp)


;; ----------------------------------------------------------------------------
;; Delete .elc files when reverting the .el from VC or magit
;; ----------------------------------------------------------------------------

;; When .el files are open, we can intercept when they are modified
;; by VC or magit in order to remove .elc files that are likely to
;; be out of sync.

;; This is handy while actively working on elisp files, though
;; obviously it doesn't ensure that unopened files will also have
;; their .elc counterparts removed - VC hooks would be necessary for
;; that.

(defvar sanityinc/vc-reverting nil
  "Whether or not VC or Magit is currently reverting buffers.")

(defadvice revert-buffer (after sanityinc/maybe-remove-elc activate)
  "If reverting from VC, delete any .elc file that will now be out of sync."
  (when sanityinc/vc-reverting
    (when (and (eq 'emacs-lisp-mode major-mode)
               buffer-file-name
               (string= "el" (file-name-extension buffer-file-name)))
      (let ((elc (concat buffer-file-name "c")))
        (when (file-exists-p elc)
          (message "Removing out-of-sync elc file %s" (file-name-nondirectory elc))
          (delete-file elc))))))

(defadvice magit-revert-buffers (around sanityinc/reverting activate)
  (let ((sanityinc/vc-reverting t))
    ad-do-it))
(defadvice vc-revert-buffer-internal (around sanityinc/reverting activate)
  (let ((sanityinc/vc-reverting t))
    ad-do-it))





(provide 'init-lisp)<|MERGE_RESOLUTION|>--- conflicted
+++ resolved
@@ -36,13 +36,7 @@
 
 ;; Compatibility with other modes
 
-<<<<<<< HEAD
-(defadvice enable-paredit-mode (before disable-autopair activate)
-  (inhibit-autopair))
-=======
 (suspend-mode-during-cua-rect-selection 'paredit-mode)
-
->>>>>>> 5cb084c9
 
 ;; Use paredit in the minibuffer
 (add-hook 'minibuffer-setup-hook 'conditionally-enable-paredit-mode)
@@ -74,25 +68,9 @@
 ;; ----------------------------------------------------------------------------
 ;; Automatic byte compilation
 ;; ----------------------------------------------------------------------------
-<<<<<<< HEAD
-; byte-compile won't improved the peformance of my .emacs.d since I use autoload
-; and I've *measured* the start up time of each emacs plugins
-;(defun maybe-byte-compile ()
-;  (when (and (eq major-mode 'emacs-lisp-mode)
-;             buffer-file-name
-;             (string-match "\\.el$" buffer-file-name)
-;             (not (string-match "\\.dir-locals.el$" buffer-file-name)))
-;    (save-excursion (byte-compile-file buffer-file-name))))
-;
-;
-;(add-hook 'after-save-hook 'maybe-byte-compile)
-
-=======
-
-(auto-compile-on-save-mode 1)
+;(auto-compile-on-save-mode 1)
 ;; TODO: also use auto-compile-on-load-mode
 ;; TODO: exclude .dir-locals.el
->>>>>>> 5cb084c9
 
 ;; ----------------------------------------------------------------------------
 ;; Highlight current sexp
